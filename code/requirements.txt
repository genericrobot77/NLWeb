# Core dependencies - always required
azure-search-documents>=11.4.0
# Core dependencies - always required
azure-identity>=1.15.0
chardet>=5.2.0
jsonschema>=4.19.1
mcp>=1.0.0
marshmallow<4.0.0
packaging<24,>=16.8
protobuf<5,>=3.20
matplotlib>=3.8.0
python-dotenv>=1.0.0
aiohttp>=3.9.1
pyyaml>=6.0.1
feedparser>=6.0.1
httpx>=0.28.1
<<<<<<< HEAD
psycopg[binary]>=3.1.12  # PostgreSQL adapter (psycopg3)
psycopg[pool]>=3.2.0  # Connection pooling for psycopg3
pgvector>=0.2.3  # pgvector Python client for PostgreSQL vector operations
=======
seaborn>=0.13.0

# Optional LLM provider dependencies
# NOTE: These packages will be installed AUTOMATICALLY at runtime when you first use a provider.
# You do NOT need to install them manually unless you want to pre-install them.
# The system will detect missing packages and install them on-demand using pip.
#
# If you prefer to pre-install specific providers, you can uncomment the lines below:

# For Anthropic Claude:
# anthropic>=0.18.1

# For OpenAI (including Azure OpenAI, Llama Azure, DeepSeek Azure):
# openai>=1.12.0

# For Google Gemini/Vertex AI:
# google-genai>=0.7.1
# google-cloud-aiplatform>=1.38.0

# For Hugging Face:
# huggingface_hub>=0.31.0

# For Azure AI Inference:
# azure-ai-inference>=1.0.0b9
# azure-core>=1.30.0

# Optional Retrieval Backend dependencies
# NOTE: These packages will also be installed AUTOMATICALLY at runtime when you first use a backend.
# You do NOT need to install them manually unless you want to pre-install them.
# The system will detect missing packages and install them on-demand using pip.
#
# If you prefer to pre-install specific backends, you can uncomment the lines below:

# For Azure AI Search:
# azure-core>=1.30.0
# azure-search-documents>=11.4.0

# For Milvus:
# pymilvus>=1.1.0
# numpy

# For Qdrant:
# qdrant-client>=1.14.0

# For OpenSearch or Snowflake (both use httpx):
# httpx>=0.28.1
>>>>>>> 5a0d3714
<|MERGE_RESOLUTION|>--- conflicted
+++ resolved
@@ -14,12 +14,9 @@
 pyyaml>=6.0.1
 feedparser>=6.0.1
 httpx>=0.28.1
-<<<<<<< HEAD
+seaborn>=0.13.0
 psycopg[binary]>=3.1.12  # PostgreSQL adapter (psycopg3)
 psycopg[pool]>=3.2.0  # Connection pooling for psycopg3
-pgvector>=0.2.3  # pgvector Python client for PostgreSQL vector operations
-=======
-seaborn>=0.13.0
 
 # Optional LLM provider dependencies
 # NOTE: These packages will be installed AUTOMATICALLY at runtime when you first use a provider.
@@ -64,5 +61,4 @@
 # qdrant-client>=1.14.0
 
 # For OpenSearch or Snowflake (both use httpx):
-# httpx>=0.28.1
->>>>>>> 5a0d3714
+# httpx>=0.28.1