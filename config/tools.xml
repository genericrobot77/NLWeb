--- conflicted
+++ resolved
@@ -35,29 +35,16 @@
     <Tool name="details" enabled="true">
       <method>extension</method>
       <handler>methods.item_details.ItemDetailsHandler</handler>
-<<<<<<< HEAD
-      <example>What are the active ingredients in Panadol?</example>
-      <example>what is this drug used for specifically?</example>
-      <example>Is this drug on the Public Benefits Scheme?</example>
-      <example>What does this drug look like?</example>
-=======
       <example>What are the ingredients in Chicken Alfredo?</example>
       <example>Who directed The Dark Knight?</example>
      
->>>>>>> f57a4b6f
       <prompt>
         The user has the following query: {request.query}.
         
         The details tool gets specific information about a PARTICULAR named item and is best for:
-<<<<<<< HEAD
-        - Getting ingredients, instructions, or other details about a SPECIFIC drug
-        - Getting the shape, specifications, color, etc. for a specific product
-        - Queries that mention a specific item name and ask for details about it
-=======
         - Getting ingredients, instructions, or other details about a SPECIFIC recipe/item
         - Getting the price, specifications, color, etc. for a specific product
         - Queries that mention a specific item name and ask for particular details about it.
->>>>>>> f57a4b6f
         
         The details tool should score HIGH (80-100) if the user names a specific item and wants details.
         The details tool should score LOW (0-30) if the user wants to find/search for items.
